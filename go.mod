module main

go 1.24.5

require (
	github.com/gin-gonic/gin v1.9.1
	github.com/gorilla/websocket v1.5.3
	github.com/joho/godotenv v1.5.1
	github.com/lib/pq v1.10.9
	golang.org/x/crypto v0.17.0
	golang.org/x/oauth2 v0.30.0
)

require (
	cloud.google.com/go/compute/metadata v0.3.0 // indirect
	github.com/bytedance/sonic v1.9.1 // indirect
	github.com/chenzhuoyu/base64x v0.0.0-20221115062448-fe3a3abad311 // indirect
	github.com/gabriel-vasile/mimetype v1.4.2 // indirect
	github.com/gin-contrib/sse v0.1.0 // indirect
	github.com/go-playground/locales v0.14.1 // indirect
	github.com/go-playground/universal-translator v0.18.1 // indirect
	github.com/go-playground/validator/v10 v10.14.0 // indirect
	github.com/goccy/go-json v0.10.2 // indirect
	github.com/json-iterator/go v1.1.12 // indirect
	github.com/klauspost/cpuid/v2 v2.2.4 // indirect
	github.com/leodido/go-urn v1.2.4 // indirect
	github.com/mattn/go-isatty v0.0.19 // indirect
	github.com/modern-go/concurrent v0.0.0-20180306012644-bacd9c7ef1dd // indirect
	github.com/modern-go/reflect2 v1.0.2 // indirect
	github.com/pelletier/go-toml/v2 v2.0.8 // indirect
	github.com/twitchyliquid64/golang-asm v0.15.1 // indirect
<<<<<<< HEAD
	github.com/ugorji/go/codec v1.2.12 // indirect
	golang.org/x/arch v0.8.0 // indirect
	golang.org/x/crypto v0.40.0 // indirect
	golang.org/x/net v0.41.0 // indirect
	golang.org/x/sys v0.34.0 // indirect
	golang.org/x/text v0.27.0 // indirect
	google.golang.org/protobuf v1.34.1 // indirect
=======
	github.com/ugorji/go/codec v1.2.11 // indirect
	golang.org/x/arch v0.3.0 // indirect
	golang.org/x/net v0.10.0 // indirect
	golang.org/x/sys v0.15.0 // indirect
	golang.org/x/text v0.14.0 // indirect
	google.golang.org/protobuf v1.30.0 // indirect
>>>>>>> 0361bbd3
	gopkg.in/yaml.v3 v3.0.1 // indirect
)<|MERGE_RESOLUTION|>--- conflicted
+++ resolved
@@ -29,21 +29,12 @@
 	github.com/modern-go/reflect2 v1.0.2 // indirect
 	github.com/pelletier/go-toml/v2 v2.0.8 // indirect
 	github.com/twitchyliquid64/golang-asm v0.15.1 // indirect
-<<<<<<< HEAD
-	github.com/ugorji/go/codec v1.2.12 // indirect
-	golang.org/x/arch v0.8.0 // indirect
-	golang.org/x/crypto v0.40.0 // indirect
-	golang.org/x/net v0.41.0 // indirect
-	golang.org/x/sys v0.34.0 // indirect
-	golang.org/x/text v0.27.0 // indirect
-	google.golang.org/protobuf v1.34.1 // indirect
-=======
 	github.com/ugorji/go/codec v1.2.11 // indirect
 	golang.org/x/arch v0.3.0 // indirect
+	golang.org/x/crypto v0.23.0 // indirect
 	golang.org/x/net v0.10.0 // indirect
 	golang.org/x/sys v0.15.0 // indirect
 	golang.org/x/text v0.14.0 // indirect
-	google.golang.org/protobuf v1.30.0 // indirect
->>>>>>> 0361bbd3
+	google.golang.org/protobuf v1.34.1 // indirect
 	gopkg.in/yaml.v3 v3.0.1 // indirect
 )